package com.klout.akkamemcache

import akka.dispatch.Future
import akka.actor._
import akka.util.Duration
import akka.util.duration._
import akka.pattern.ask
import akka.util.Timeout
import akka.util.ByteString

import com.klout.akkamemcache.Protocol._

trait MemcachedClient {

    val DefaultDuration = 1 hour

    def set[T: Serializer](key: String, value: T, ttl: Duration = DefaultDuration)

    def mset[T: Serializer](values: Map[String, T], ttl: Duration = DefaultDuration)

    def get[T: Deserializer](key: String): Future[Option[T]]

    def mget[T: Deserializer](keys: Set[String]): Future[Map[String, T]]

    def delete(keys: String*)

}

class RealMemcachedClient extends MemcachedClient {
    implicit val timeout = Timeout(30 seconds) // needed for `?` below

    val system = ActorSystem()

    val ioActor = system.actorOf(Props[MemcachedIOActor])

    override def set[T: Serializer](key: String, value: T, ttl: Duration) {
        ioActor ! SetCommand(key, Serializer.serialize(value), ttl.toSeconds)
    }

    override def mset[T: Serializer](values: Map[String, T], ttl: Duration) {
        val commands = values.map {
            case (key, value) => {
                SetCommand(key, Serializer.serialize(value), ttl.toSeconds)
            }
        }
        ioActor ! commands
    }

    override def get[T: Deserializer](key: String): Future[Option[T]] = {
        val actor = system.actorOf(Props[MemcachedClientActor])
<<<<<<< HEAD
        (actor ? GetCommand(key)).map{
            case result:Option[ByteString] => result map(Deserializer.deserialize[T])
            case other => throw new Exception("Invalid result returned: "+other)
        }
=======
        (actor ? GetCommand(key)) mapTo manifest[Option[ByteString]] map (_ map (Deserializer.deserialize[T]))
>>>>>>> a67cd8cc
    }

    override def mget[T: Deserializer](keys: Set[String]): Future[Map[String, T]] = {
        val actor = system.actorOf(Props[MemcachedClientActor])
        val commands = keys.map(GetCommand(_))
<<<<<<< HEAD
        (actor ? commands).map{
            case result:Map[String,ByteString] => result map {
                case (key, value) => (key, Deserializer.deserialize[T](value))
            }
            case other => throw new Exception("Invalid result returned: "+other)
        }
=======
        (actor ? commands) mapTo manifest[Map[String, ByteString]] map (_ mapValues (Deserializer.deserialize[T]))
>>>>>>> a67cd8cc
    }

    override def delete(keys: String*) {
        val commands = keys.map(DeleteCommand(_))
        ioActor ! commands
    }

}

object Tester {
    implicit val timeout = Timeout(30 seconds) // needed for `?` below
    import akka.util.ByteString

    val system = ActorSystem()

    val ioActor = system.actorOf(Props[MemcachedIOActor])

    def doCommand(command: Command)(implicit timeout: Timeout) {
        command match {
            case get: GetCommand => {
                val actor = system.actorOf(Props[MemcachedClientActor])
                (actor ? command).map(result => println("Result: " + result))
            }
            case other: Command => {
                ioActor ! command
            }
        }
    }

    def main(args: Array[String]) {
        doCommand(GetCommand("blah"))
        doCommand(GetCommand("blah2"))
        doCommand(GetCommand("blah3"))
<<<<<<< HEAD
        Thread.sleep(250)
        doCommand(SetCommand("blah2",ByteString("abc"),0))
=======
        doCommand(SetCommand("blah2", ByteString("abc"), 0))
>>>>>>> a67cd8cc
        doCommand(DeleteCommand("blah4"))
    }
}<|MERGE_RESOLUTION|>--- conflicted
+++ resolved
@@ -48,29 +48,21 @@
 
     override def get[T: Deserializer](key: String): Future[Option[T]] = {
         val actor = system.actorOf(Props[MemcachedClientActor])
-<<<<<<< HEAD
         (actor ? GetCommand(key)).map{
             case result:Option[ByteString] => result map(Deserializer.deserialize[T])
             case other => throw new Exception("Invalid result returned: "+other)
         }
-=======
-        (actor ? GetCommand(key)) mapTo manifest[Option[ByteString]] map (_ map (Deserializer.deserialize[T]))
->>>>>>> a67cd8cc
     }
 
     override def mget[T: Deserializer](keys: Set[String]): Future[Map[String, T]] = {
         val actor = system.actorOf(Props[MemcachedClientActor])
         val commands = keys.map(GetCommand(_))
-<<<<<<< HEAD
         (actor ? commands).map{
             case result:Map[String,ByteString] => result map {
                 case (key, value) => (key, Deserializer.deserialize[T](value))
             }
             case other => throw new Exception("Invalid result returned: "+other)
         }
-=======
-        (actor ? commands) mapTo manifest[Map[String, ByteString]] map (_ mapValues (Deserializer.deserialize[T]))
->>>>>>> a67cd8cc
     }
 
     override def delete(keys: String*) {
@@ -104,12 +96,7 @@
         doCommand(GetCommand("blah"))
         doCommand(GetCommand("blah2"))
         doCommand(GetCommand("blah3"))
-<<<<<<< HEAD
-        Thread.sleep(250)
-        doCommand(SetCommand("blah2",ByteString("abc"),0))
-=======
         doCommand(SetCommand("blah2", ByteString("abc"), 0))
->>>>>>> a67cd8cc
         doCommand(DeleteCommand("blah4"))
     }
 }